from dataclasses import dataclass
from functools import cached_property
from typing import Literal, Optional

import numpy as np
import plotly.graph_objects as go
from plotly.graph_objs import Scatter

from src.app.simple_front_end.plotting.base_plot_object import PlotObject
from src.models.buses import Bus
<<<<<<< HEAD
from src.models.geometry import Point
=======
from src.models.colors import Color
>>>>>>> 48f2c9c9
from src.models.player import Player

SocketSide = Literal["tr", "bl"]  # Top Right or Bottom Left


class SocketProvider:
    def __init__(self, tr_sockets: list[Point], bl_sockets: list[Point]) -> None:
        self._tr_sockets = tr_sockets
        self._bl_sockets = bl_sockets
        self._tr_assigned = 0
        self._bl_assigned = 0

    def __str__(self) -> str:
        return "<SocketProvider>"

    def __repr__(self) -> str:
        return "<SocketProvider>"

    def get_socket(self, preferred_side: Optional[SocketSide] = None) -> Point:
        if not self._has_remaining_sockets():
            raise IndexError("No remaining sockets available.")

        if preferred_side is None:
            if self._tr_assigned == self._bl_assigned:
                preferred_side = np.random.choice(["tr", "bl"])
            elif self._tr_assigned < self._bl_assigned:
                preferred_side = "tr"
            else:
                preferred_side = "bl"

        if self._has_remaining_sockets(preferred_side):
            if preferred_side == "tr":
                socket = self._tr_sockets[self._tr_assigned]
                self._tr_assigned += 1
            else:
                socket = self._bl_sockets[self._bl_assigned]
                self._bl_assigned += 1
            return socket
        return self.get_socket()

    @staticmethod
    def _other_side(side: SocketSide) -> SocketSide:
        if side == "tr":
            return "bl"
        elif side == "bl":
            return "tr"
        else:
            raise ValueError(f"Invalid side: {side}. Must be 'tr' or 'bl'.")

    def _has_remaining_sockets(self, side: Optional[SocketSide] = None) -> bool:
        if side == "tr":
            return len(self._tr_sockets) > self._tr_assigned
        elif side == "bl":
            return len(self._bl_sockets) > self._bl_assigned
        elif side is None:
            return self._has_remaining_sockets("tr") or self._has_remaining_sockets("bl")
        else:
            raise ValueError(f"Invalid side: {side}. Must be 'tr', 'bl', or None.")


@dataclass(frozen=True)
class PlotBus(PlotObject):
    bus: Bus
    owner: Player
    width: float = 1.0
    length: float = 5.0

    @property
    def title(self) -> str:
        return f"Bus{self.bus.id}"

    @property
    def color(self) -> Color:
        return self.owner.color_obj

    @property
    def data_dict(self) -> dict[str, str]:
        return {"Owner": self.owner.name}

    def render_shape(self) -> Scatter:
        corner_points = [*self.corners, self.corners[0]]
        points = [p for p in corner_points]

        scatter = go.Scatter(
            x=[p.x for p in points],
            y=[p.y for p in points],
            fill="toself",
            fillcolor=self.color.rgb_hex_str,
            line=dict(color="black", width=1),
            mode="lines",
            hoverinfo="skip",
        )
        return scatter

    def get_socket(self, preferred_side: Optional[SocketSide] = None) -> Point:
        return self._socket_provider.get_socket(preferred_side=preferred_side)

    @cached_property
    def _socket_provider(self) -> SocketProvider:
        relative_offsets = np.linspace(start=-0.4, stop=0.4, num=5)

        tr_offsets = [Point(x=float(offset) * self.length, y=self.width / 2) for offset in relative_offsets]
        bl_offsets = [Point(x=float(offset) * self.length, y=-1 * self.width / 2) for offset in relative_offsets]
        if self.is_horizontal:
            tr_sockets = [self.centre + o for o in tr_offsets]
            bl_sockets = [self.centre + o for o in bl_offsets]
        else:
            tr_sockets = [self.centre + o.transpose() for o in tr_offsets]
            bl_sockets = [self.centre + o.transpose() for o in bl_offsets]

        return SocketProvider(tr_sockets=tr_sockets, bl_sockets=bl_sockets)

    @cached_property
    def centre(self) -> Point:
        return Point(x=self.bus.x, y=self.bus.y)

    @cached_property
    def is_horizontal(self) -> bool:
        return abs(self.centre.y) > abs(self.centre.x)

    @cached_property
    def corners(self) -> list[Point]:
        right = Point(x=self.length / 2, y=0) if self.is_horizontal else Point(x=self.width / 2, y=0)
        up = Point(x=0, y=self.width / 2) if self.is_horizontal else Point(x=0, y=self.length / 2)
        left = right * -1
        down = up * -1

        dl = self.centre + down + left
        dr = self.centre + down + right
        ur = self.centre + up + right
        ul = self.centre + up + left

        return [dl, dr, ur, ul]<|MERGE_RESOLUTION|>--- conflicted
+++ resolved
@@ -8,11 +8,8 @@
 
 from src.app.simple_front_end.plotting.base_plot_object import PlotObject
 from src.models.buses import Bus
-<<<<<<< HEAD
+from src.models.colors import Color
 from src.models.geometry import Point
-=======
-from src.models.colors import Color
->>>>>>> 48f2c9c9
 from src.models.player import Player
 
 SocketSide = Literal["tr", "bl"]  # Top Right or Bottom Left
