from typing import Optional, Callable

import pandas as pd

from src.models.game_state import GameState
from src.models.market_coupling_result import MarketCouplingResult


class GameStateComparator:
    @classmethod
    def game_states_are(cls, game_state1: GameState, game_state2: GameState, equal: bool) -> bool:
        comparators = cls.get_game_state_comparator(game_state1, game_state2)
        return all(comparator() == equal for comparator in comparators.values())

    @classmethod
    def assert_game_states_are(cls, game_state1: GameState, game_state2: GameState, equal: bool) -> None:
        comparator_dict = cls.get_game_state_comparator(game_state1, game_state2)

        different_keys = [k for k, v in comparator_dict.items() if not v()]
        if equal:
            assert not len(
                different_keys
            ), f"Game states should be equal but they are different. Failed keys: {different_keys}"
        else:
            assert len(different_keys), "Game states should be different but they are equal"

    @classmethod
    def get_game_state_comparator(cls, game_state1: GameState, game_state2: GameState) -> dict[str, Callable[[], bool]]:
        return {
            "game_id": lambda: game_state1.game_id == game_state2.game_id,
            "game_settings": lambda: game_state1.game_settings == game_state2.game_settings,
            "phase": lambda: game_state1.phase == game_state2.phase,
            "players": lambda: game_state1.players == game_state2.players,
            "buses": lambda: game_state1.buses == game_state2.buses,
            "assets": lambda: game_state1.assets == game_state2.assets,
            "transmission": lambda: game_state1.transmission == game_state2.transmission,
            "market_coupling_result": lambda: cls.market_coupling_result_is_equal(
                game_state1.market_coupling_result, game_state2.market_coupling_result
            ),
        }

    @staticmethod
    def market_coupling_result_is_equal(
        result1: Optional[MarketCouplingResult], result2: Optional[MarketCouplingResult]
    ) -> bool:
        if result1 is None and result2 is None:
            return True
        if result1 is None or result2 is None:
            return False
<<<<<<< HEAD
    else:
        for attribute, df in vars(game_state1.market_coupling_result).items():
            if not isinstance(df, pd.DataFrame):
                raise NotImplementedError(f"Attribute {attribute} in MarketCouplingResult is not a DataFrame")
            if not df.equals(getattr(game_state2.market_coupling_result, attribute)):
                return False
    return True
=======

        def check_df(df1: pd.DataFrame, df2: pd.DataFrame) -> bool:
            if df1.empty and df2.empty:
                return True
            return df1.equals(df2)

        if not check_df(result1.bus_prices, result2.bus_prices):
            return False
        if not check_df(result1.transmission_flows, result2.transmission_flows):
            return False
        if not check_df(result1.assets_dispatch, result2.assets_dispatch):
            return False
        return True


def game_states_are_equal(game_state1: GameState, game_state2: GameState) -> bool:
    return GameStateComparator.game_states_are(game_state1=game_state1, game_state2=game_state2, equal=True)
>>>>>>> eb1b1e3c


def assert_game_states_are_equal(game_state1: GameState, game_state2: GameState) -> None:
    GameStateComparator.assert_game_states_are(game_state1=game_state1, game_state2=game_state2, equal=True)


def assert_game_states_are_not_equal(game_state1: GameState, game_state2: GameState) -> None:
    GameStateComparator.assert_game_states_are(game_state1=game_state1, game_state2=game_state2, equal=False)<|MERGE_RESOLUTION|>--- conflicted
+++ resolved
@@ -47,15 +47,6 @@
             return True
         if result1 is None or result2 is None:
             return False
-<<<<<<< HEAD
-    else:
-        for attribute, df in vars(game_state1.market_coupling_result).items():
-            if not isinstance(df, pd.DataFrame):
-                raise NotImplementedError(f"Attribute {attribute} in MarketCouplingResult is not a DataFrame")
-            if not df.equals(getattr(game_state2.market_coupling_result, attribute)):
-                return False
-    return True
-=======
 
         def check_df(df1: pd.DataFrame, df2: pd.DataFrame) -> bool:
             if df1.empty and df2.empty:
@@ -73,7 +64,6 @@
 
 def game_states_are_equal(game_state1: GameState, game_state2: GameState) -> bool:
     return GameStateComparator.game_states_are(game_state1=game_state1, game_state2=game_state2, equal=True)
->>>>>>> eb1b1e3c
 
 
 def assert_game_states_are_equal(game_state1: GameState, game_state2: GameState) -> None:
